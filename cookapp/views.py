import json
import re
from django.shortcuts import render, redirect, get_object_or_404
from django.contrib.auth.views import LoginView
from django.views.generic import ListView
from django.contrib.auth.decorators import login_required
from django.utils.decorators import method_decorator
from django.utils.safestring import mark_safe
from django.contrib import messages
import inflect
from django.http import JsonResponse
from django.views import View
from django.db.models import Q, Count
from django.db.models import Case, When, Value, IntegerField

from .models import Ingredient, Recipe, UserPreference, FavoriteRecipe, Diets, Rating, RecipeIngredient
from .forms import CreateUserForm, RecipeForm, RecipeIngredientForm
from .decorators import unauthenticated_user
from django.db import IntegrityError  # Import IntegrityError to handle database constraints
import uuid
from django.forms import modelformset_factory


def index(request):
    # Count recipes by referencing the related `recipeingredient` set
    common_ingredients = Ingredient.objects.annotate(
        recipe_count=Count('recipeingredient')
    ).order_by('-recipe_count')[:10]

    diets = Diets.objects.annotate(diet_count=Count('name')).order_by('-diet_count')

    # Create a dictionary of diet names and their respective blacklisted ingredients
    diet_blacklists = {
        diet.name: list(diet.blacklist.values_list('name', flat=True))
        for diet in diets
    }

    context = {
        'common_ingredients': common_ingredients,
        'diets': diets,
        'diet_blacklists': mark_safe(json.dumps(diet_blacklists)),  # Convert to JSON for JavaScript access
    }
    return render(request, 'cookapp/index.html', context)

def logout_message(request):
    return render(request, 'registration/logout.html')

class CustomLoginView(LoginView):
    template_name = 'registration/login.html'

    def form_valid(self, form):
        messages.success(self.request, f'Welcome back, {form.get_user().username}!')
        return super().form_valid(form)

    def form_invalid(self, form):
        messages.error(self.request, 'Invalid username or password. Please try again.')
        return super().form_invalid(form)

@unauthenticated_user
def registerPage(request):
    form = CreateUserForm()
    if request.method == 'POST':
        form = CreateUserForm(request.POST)
        if form.is_valid():
            user = form.save()
            username = form.cleaned_data.get('username')
            user.save()

            messages.success(request, f'Welcome, {username}!')
            return redirect('index')  # Redirect to the home page
    context = {'form': form}
    return render(request, 'registration/register.html', context)

from django.db.models import Count

class RecipeSearch(View):
    def get(self, request):
        query = request.GET.get('term', '').strip()
        blacklist_query = request.GET.get('blacklist', '[]')
        whitelist_query = request.GET.get('whitelist', '[]')
        offset = int(request.GET.get('offset', 0))
        limit = int(request.GET.get('limit', 10))

        try:
            blacklist = json.loads(blacklist_query)
            whitelist = json.loads(whitelist_query)
        except json.JSONDecodeError:
            blacklist = []
            whitelist = []

        # Initialize the inflect engine
        p = inflect.engine()

        # Initialize the query
        if query:
            recipe_results = Recipe.objects.filter(
                Q(title__icontains=query) | Q(tags__icontains=query)
            )
        else:
            recipe_results = Recipe.objects.all()

        # Apply whitelist filter (include only recipes containing all specified whitelist ingredients)
        if whitelist:
            for ingredient in whitelist:
                try:
                    whitelisted_ingredients = Ingredient.objects.filter(name__icontains=ingredient).distinct()
                    if whitelisted_ingredients.exists():
                        recipe_results = recipe_results.filter(recipeingredient__ingredient__in=whitelisted_ingredients)
                    else:
                        # Try singular form
                        singular_ingredient = p.singular_noun(ingredient)
                        if singular_ingredient:
                            whitelisted_ingredients = Ingredient.objects.filter(name__icontains=singular_ingredient).distinct()
                            if whitelisted_ingredients.exists():
                                recipe_results = recipe_results.filter(recipeingredient__ingredient__in=whitelisted_ingredients)
                            else:
                                # If any ingredient in the whitelist is not found, no recipes can match
                                return JsonResponse({
                                    'recipes': [],
                                })
                        else:
                            # If any ingredient in the whitelist is not found, no recipes can match
                            return JsonResponse({
                                'recipes': [],
                            })
                except Ingredient.DoesNotExist:
                    # If any ingredient in the whitelist is not found, no recipes can match
                    return JsonResponse({'recipes': []})

        # Apply blacklist filter
        for ingredient in blacklist:
            try:
                blacklisted_ingredients = Ingredient.objects.filter(name__icontains=ingredient).distinct()
                if blacklisted_ingredients.exists():
                    recipe_results = recipe_results.exclude(recipeingredient__ingredient__in=blacklisted_ingredients)
                else:
                    # Try singular form
                    singular_ingredient = p.singular_noun(ingredient)
                    if singular_ingredient:
                        blacklisted_ingredients = Ingredient.objects.filter(name__icontains=singular_ingredient).distinct()
                        if blacklisted_ingredients.exists():
                            recipe_results = recipe_results.exclude(recipeingredient__ingredient__in=blacklisted_ingredients)
                        else:
                            continue
                    else:
                        continue
            except Ingredient.DoesNotExist:
                continue

        # Annotate the queryset with the count of ingredients
        recipe_results = recipe_results.annotate(ingredient_count=Count('recipeingredient'))

        # Paginate the results
        recipe_list = list(
            recipe_results.values('title', 'id', 'ingredient_count')[offset:offset + limit]
        )

        return JsonResponse({
            'recipes': recipe_list,
        })
@method_decorator(login_required, name='dispatch')
class SavePreferences(View):
    def post(self, request):
        data = json.loads(request.body)
        whitelist = data.get('whitelist', [])
        blacklist = data.get('blacklist', [])

        user_preference, created = UserPreference.objects.get_or_create(user=request.user)

        # Update whitelist
        user_preference.whitelist.clear()
        for ingredient_name in whitelist:
            ingredient, _ = Ingredient.objects.get_or_create(name=ingredient_name)
            user_preference.whitelist.add(ingredient)

        # Update blacklist
        user_preference.blacklist.clear()
        for ingredient_name in blacklist:
            ingredient, _ = Ingredient.objects.get_or_create(name=ingredient_name)
            user_preference.blacklist.add(ingredient)

        return JsonResponse({'status': 'success'})

class GetPreferences(View):
    def get(self, request):
        if request.user.is_authenticated:
            user_preference, _ = UserPreference.objects.get_or_create(user=request.user)
            whitelist = list(user_preference.whitelist.values_list('name', flat=True))
            blacklist = list(user_preference.blacklist.values_list('name', flat=True))
            return JsonResponse({'whitelist': whitelist, 'blacklist': blacklist})
        return JsonResponse({'whitelist': [], 'blacklist': []})

class RecipeDetailView(View):
    def get(self, request, id):
        recipe = get_object_or_404(Recipe, id=id)

        # Set favorite status for authenticated users
        is_favorited = self._is_favorited_by_user(request.user, recipe)

        # Remove numbered steps from instructions
        instructions = re.sub(r'\d+\.\s*', '', recipe.instructions.strip())

        # Split instructions by periods
        instructions_list = re.split(r'\.\s+', instructions)

        # add a period to the end of each instruction if it doesn't already have one
        instructions_list = [instruction + '.' if not instruction.endswith('.') else instruction for instruction in instructions_list]

        # Clean up the instructions list
        instructions_list = [instruction.strip() for instruction in instructions_list if instruction]
        
        # Initialize user_rating and user_review to None
        user_rating = None
        user_review = None
        
        if request.user.is_authenticated:
            try:
                # Try to get the user's rating for the recipe
                rating = Rating.objects.get(user=request.user, recipe=recipe)
                user_rating = rating.value
                user_review = rating.review 
            except Rating.DoesNotExist:
                user_rating = None
                user_review = None

        context = {
            'recipe': recipe,
            'is_favorited': is_favorited,
            'instructions_list': instructions_list,
            'user_rating': user_rating,
            'user_review': user_review,
        }
        return render(request, 'cookapp/recipe_detail.html', context)

    def _is_favorited_by_user(self, user, recipe):
        if user.is_authenticated:
            return FavoriteRecipe.objects.filter(user=user, recipe=recipe).exists()
        return False

    @method_decorator(login_required)
    def post(self, request, id):
        recipe = get_object_or_404(Recipe, id=id)
        try:
            rating_value = int(request.POST.get('rating', 0))
            review_text = request.POST.get('review', '').strip()
            if rating_value < 1 or rating_value > 5:
                return JsonResponse({'status': 'error', 'message': 'Invalid rating value'}, status=400)
            
            # Get or create the rating
            rating, created = Rating.objects.get_or_create(
                user=request.user, 
                recipe=recipe, 
                defaults={'value': rating_value, 'review': review_text}
            )
            # Update the rating value
            rating.value = rating_value
            rating.review = review_text
            rating.save()
            
            # Update the average rating for the recipe
            recipe.update_average_rating()
            
            # Return a success message
            message = 'Rating submitted successfully!' if created else 'Rating updated successfully!'
            return JsonResponse({'status': 'success', 'message': message, 'average_rating': recipe.average_rating})
        except Exception as e:
            print("\n\n!!!! There was an error saving the rating:", e)
            return JsonResponse({'status': 'error', 'message': str(e)}, status=500)
        
class ReviewsView(View):
    def get(self, request):
        reviews = Rating.objects.filter(review__isnull=False).select_related('recipe', 'user')
        rating = Rating.objects.filter(review__isnull=False).select_related('recipe', 'user')
        context = {
            'reviews': reviews,
        }
        return render(request, 'cookapp/reviews.html', context)
    
class MealPlanView(View):
    def get(self, request):
        days = ["Monday", "Tuesday", "Wednesday", "Thursday", "Friday", "Saturday", "Sunday"]
        meals = ["Breakfast", "Lunch", "Snack", "Dinner"]
        context = {
            'days': days,
            'meals': meals,
        }
        return render(request, 'cookapp/mealPlanner.html', context)

def toggle_favorite(request, recipe_id):
    if request.method == 'POST':
        recipe = get_object_or_404(Recipe, id=recipe_id)
        # Check if the user already has this recipe as a favorite
        favorite, created = FavoriteRecipe.objects.get_or_create(user=request.user, recipe=recipe)
        if not created:  # If it was not created, it means it already exists, so remove it
            favorite.delete()  # Remove from favorites
        # If created, it means it was added, so no action is needed.

    return redirect('recipe_detail', id=recipe_id)

@login_required
def favorites(request):
    """
    View to display the user's favorite recipes.
    """
    # Get the favorite recipes for the logged-in user
    favorite_recipes = FavoriteRecipe.objects.filter(user=request.user).select_related('recipe')
    context = {
        'favorite_recipes': favorite_recipes,
    }
    return render(request, 'cookapp/favorites.html', context)

from django.db.models import Avg
from django.views.generic import ListView

class RecipeListView(ListView):
    model = Recipe
    template_name = 'cookapp/recipe_list.html'
    context_object_name = 'recipes'
    paginate_by = 12

    # Query for recipes depending on filter dropdown
    def get_queryset(self):
        queryset = super().get_queryset()
        sort = self.request.GET.get('sort', 'name')  # Default to 'name' for A-Z sorting

        if sort == 'name_desc':
            queryset = queryset.order_by('-title')
        elif sort == 'rating':
            queryset = queryset.annotate(
                rating_case=Case(
                    When(average_rating=0, then=Value(None)),
                    default='average_rating',
                    output_field=IntegerField(),
                )
            ).order_by('-rating_case', '-average_rating', 'title')  # First by non-zero ratings, then by rating
        elif sort == 'rating_asc':
            queryset = queryset.annotate(
                rating_case=Case(
                    When(average_rating=0, then=Value(None)),
                    default='average_rating',
                    output_field=IntegerField(),
                )
            ).order_by('rating_case', 'average_rating', 'title')  # First by non-zero ratings, then by rating
        else:
            queryset = queryset.order_by('title')

        return queryset

<<<<<<< HEAD
def create_recipe(request):
    if request.method == 'POST':
        form = RecipeForm(request.POST, request.FILES)
        if form.is_valid():
            recipe = form.save(commit=False)
            
            # If the recipe doesn't have an API ID, generate one
            if not recipe.api_id:
                recipe.api_id = str(uuid.uuid4())
                
            recipe.save()

            return redirect('add_ingredients', recipe_id=recipe.id)
    else:
        form = RecipeForm()

    return render(request, 'cookapp/create_recipe.html', {'form': form})


# Define the formset for RecipeIngredient in the views
RecipeIngredientFormSet = modelformset_factory(
    RecipeIngredient,
    form=RecipeIngredientForm,
    extra=5,  # Allows up to 5 ingredients to be added
)

def add_ingredients(request, recipe_id):
    recipe = get_object_or_404(Recipe, id=recipe_id)

    if request.method == 'POST':
        formset = RecipeIngredientFormSet(request.POST, queryset=RecipeIngredient.objects.none())
        if formset.is_valid():
            # Save the valid forms with data
            for form in formset:
                if form.cleaned_data:
                    recipe_ingredient = form.save(commit=False)
                    recipe_ingredient.recipe = recipe
                    recipe_ingredient.save()
            # Redirect after saving
            return redirect('index')
    else:
        formset = RecipeIngredientFormSet(queryset=RecipeIngredient.objects.none())

    return render(request, 'cookapp/add_ingredients.html', {'formset': formset, 'recipe': recipe})
=======

class RedirectToDetailView(View):
    def post(self, request):
        # Collect data from POST request
        data = json.loads(request.body)
        search_term = data.get('term', 'No input')
        whitelist = data.get('whitelist', ['No input'])
        blacklist = data.get('blacklist', ['No input'])

        # Redirect to the detail view with the arguments
        redirect_url = f'/simple-recipe-detail/?term={search_term}&whitelist={"&whitelist=".join(whitelist)}&blacklist={"&blacklist=".join(blacklist)}'
        return JsonResponse({'redirect_url': redirect_url})


        
class SimpleRecipeDetailView(View):
    def get(self, request):
        # Retrieve arguments from GET parameters or set default values
        search_term = request.GET.get('term', 'No input')
        whitelist = request.GET.getlist('whitelist', ['No input'])
        blacklist = request.GET.getlist('blacklist', ['No input'])

        # Pass arguments to the context
        context = {
            'search_term': search_term,
            'whitelist': whitelist,
            'blacklist': blacklist,
        }
        return render(request, 'cookapp/simple_recipe_detail.html', context)
>>>>>>> dc2fdfba
<|MERGE_RESOLUTION|>--- conflicted
+++ resolved
@@ -346,52 +346,6 @@
 
         return queryset
 
-<<<<<<< HEAD
-def create_recipe(request):
-    if request.method == 'POST':
-        form = RecipeForm(request.POST, request.FILES)
-        if form.is_valid():
-            recipe = form.save(commit=False)
-            
-            # If the recipe doesn't have an API ID, generate one
-            if not recipe.api_id:
-                recipe.api_id = str(uuid.uuid4())
-                
-            recipe.save()
-
-            return redirect('add_ingredients', recipe_id=recipe.id)
-    else:
-        form = RecipeForm()
-
-    return render(request, 'cookapp/create_recipe.html', {'form': form})
-
-
-# Define the formset for RecipeIngredient in the views
-RecipeIngredientFormSet = modelformset_factory(
-    RecipeIngredient,
-    form=RecipeIngredientForm,
-    extra=5,  # Allows up to 5 ingredients to be added
-)
-
-def add_ingredients(request, recipe_id):
-    recipe = get_object_or_404(Recipe, id=recipe_id)
-
-    if request.method == 'POST':
-        formset = RecipeIngredientFormSet(request.POST, queryset=RecipeIngredient.objects.none())
-        if formset.is_valid():
-            # Save the valid forms with data
-            for form in formset:
-                if form.cleaned_data:
-                    recipe_ingredient = form.save(commit=False)
-                    recipe_ingredient.recipe = recipe
-                    recipe_ingredient.save()
-            # Redirect after saving
-            return redirect('index')
-    else:
-        formset = RecipeIngredientFormSet(queryset=RecipeIngredient.objects.none())
-
-    return render(request, 'cookapp/add_ingredients.html', {'formset': formset, 'recipe': recipe})
-=======
 
 class RedirectToDetailView(View):
     def post(self, request):
@@ -421,4 +375,3 @@
             'blacklist': blacklist,
         }
         return render(request, 'cookapp/simple_recipe_detail.html', context)
->>>>>>> dc2fdfba
