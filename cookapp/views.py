--- conflicted
+++ resolved
@@ -46,11 +46,10 @@
             username = form.cleaned_data.get('username')
             user.save()
 
-<<<<<<< HEAD
-            messages.success(request, f'Account was created for {username}')
-            return redirect('login')
-    
-    context = {'form':form}
+            messages.success(request, f'Welcome, {username}!')
+            print(f'Messages: {messages.get_messages(request)}')  # Debugging line
+            return redirect('index')  # Redirect to the home page
+    context = {'form': form}
     return render(request, 'registration/register.html', context)
 
 class RecipeSearch(View):
@@ -80,11 +79,4 @@
 
         return JsonResponse({
             'recipes': recipe_list,
-        }, safe=False)
-=======
-            messages.success(request, f'Welcome, {username}!')
-            print(f'Messages: {messages.get_messages(request)}')  # Debugging line
-            return redirect('index')  # Redirect to the home page
-    context = {'form': form}
-    return render(request, 'registration/register.html', context)
->>>>>>> d2720138
+        }, safe=False)