--- conflicted
+++ resolved
@@ -1,12 +1,5 @@
 from django.shortcuts import render, redirect
 from .models import Ingredient, Recipe, UserPreference
-<<<<<<< HEAD
-from django.http import JsonResponse
-from django.views import View
-
-def index(request):
-    return render(request, 'index.html')
-=======
 from .decorators import unauthenticated_user
 from .forms import CreateUserForm
 from django.contrib.auth.views import LoginView
@@ -58,27 +51,10 @@
             return redirect('index')  # Redirect to the home page
     context = {'form': form}
     return render(request, 'registration/register.html', context)
->>>>>>> d97a23c2
 
 class RecipeSearch(View):
     def get(self, request):
         query = request.GET.get('term', '')
-<<<<<<< HEAD
-        
-        # Search by Recipe title or tags
-        recipe_results = Recipe.objects.filter(title__icontains=query)[:10]  # Limit results to 10
-        tag_results = Recipe.objects.filter(tags__icontains=query)[:10]  # Limit results to 10
-
-        # Prepare response data
-        recipe_list = list(recipe_results.values('title'))
-        tag_list = list(tag_results.values('title'))
-
-        # Combine and remove duplicates
-        combined_list = {item['title']: item for item in recipe_list + tag_list}.values()
-
-        return JsonResponse({
-            'recipes': list(combined_list),
-=======
         blacklist_query = request.GET.get('blacklist', '[]')
 
         # Parse the blacklist JSON string into a list
@@ -103,5 +79,4 @@
 
         return JsonResponse({
             'recipes': recipe_list,
->>>>>>> d97a23c2
         }, safe=False)