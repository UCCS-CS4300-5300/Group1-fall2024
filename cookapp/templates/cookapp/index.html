--- conflicted
+++ resolved
@@ -36,6 +36,7 @@
                                     <span class="toggle-label ms-2">Exclude</span>
                                 </div>
                             </div>
+
                             <div id="common-ingredients" class="w-100">
                                 {% for ingredient in common_ingredients %}
                                 <button class="btn btn-sm btn-outline-secondary mr-2 mb-2 common-ingredient-btn" 
@@ -44,6 +45,16 @@
                                 </button>
                                 {% endfor %}
                             </div>
+                            <!-- Allergens/Dietary Restrictions Section -->
+                            <div id="dietary-restrictions" class="w-100 mb-3">
+                                <h5 class="text-left mb-0">Allergens/Dietary Restrictions:</h5>
+                                {% for diet in diets %}
+                                <button class="btn btn-sm btn-outline-secondary mr-2 mb-2 dietary-restriction-btn" 
+                                        data-diet="{{ diet.name }}">
+                                    {{ diet.name }}
+                                </button>
+                                {% endfor %}
+                                </div>
                         </div>
 
                         <!-- Whitelist Section -->
@@ -70,6 +81,7 @@
                                 <input type="text" id="new-blacklist-input" class="form-control" placeholder="Exclude an ingredient">
                                 <div class="input-group-append">
                                     <button class="btn btn-outline-danger" type="button" id="add-blacklist">Add</button>
+                                    <button class="btn btn-outline-danger ml-2" type="button" id="clear-all-blacklist">Clear All</button>
                                 </div>
                             </div>
                         </div>
@@ -95,35 +107,10 @@
                         <ul id="search-results-list" class="list-group w-100">
                             <!-- Search results will be displayed here -->
                         </ul>
-<<<<<<< HEAD
 
                         <ul id="find-results-list" class="list-group w-100 mb-3">
                             <!-- Results from Find Recipes will be displayed here -->
                         </ul>
-=======
-                        <div id="blacklist-container" class="w-100 mb-3">
-                            <!-- Blacklist tags will be added here -->
-                        </div>
-                        <div class="input-group mb-3 w-100">
-                            <input type="text" id="new-blacklist-input" class="form-control" placeholder="Add an ingredient to blacklist">
-                            <div class="input-group-append">
-                                <button class="btn btn-outline-secondary" type="button" id="add-blacklist">Add</button>
-                                <button class="btn btn-outline-danger ml-2" type="button" id="clear-all-blacklist">Clear All</button>
-                            </div>
-                        </div>
-                        <div id="common-ingredients" class="w-100 mb-3">
-                            <p class="text-left">Quick Add:</p>
-                            {% for ingredient in common_ingredients %}
-                                <button class="btn btn-sm btn-outline-secondary mr-2 mb-2 common-ingredient-btn" data-ingredient="{{ ingredient.name }}">{{ ingredient.name }}</button>
-                            {% endfor %}
-                        </div>
-                        <div id="dietary-restrictions" class="w-100 mb-3">
-                            <p class="text-left">Allergens/Dietary Restrictions</p>
-                            {% for diet in diets %}
-                                <button class="btn btn-sm btn-outline-secondary mr-2 mb-2 dietary-restriction-btn" data-diet="{{ diet.name }}">{{ diet.name }}</button>
-                            {% endfor %}
-                        </div>
->>>>>>> 88ebce42
                     </form>
                 </div>
             </div>
@@ -144,7 +131,6 @@
 
 <script src="https://code.jquery.com/jquery-3.6.0.min.js"></script>
 <script>
-<<<<<<< HEAD
 $(document).ready(function() {
     
     let isLoading = false;
@@ -153,16 +139,8 @@
     let hasMoreResults = true;
     let currentSearchQuery = '';
     let isSearchMode = false;
-=======
-    $(document).ready(function() {
-        const dietBlacklists = JSON.parse('{{ diet_blacklists|safe }}');
-
-        function fetchRecipes(query) {
-            var blacklist = [];
-            $('.blacklist-tag').each(function() {
-                blacklist.push($(this).data('ingredient'));
-            });
->>>>>>> 88ebce42
+
+    const dietBlacklists = JSON.parse('{{ diet_blacklists|safe }}');
 
     // Add CSS for scrollable container
     $('<style>')
@@ -174,24 +152,10 @@
                 border-radius: 0.25rem;
                 margin-top: 1rem;
             }
-<<<<<<< HEAD
             .loading-indicator {
                 padding: 1rem;
                 text-align: center;
                 color: #666;
-=======
-        }
-
-        function addAllergens(diet) {
-            const ingredients = dietBlacklists[diet] || [];
-            ingredients.forEach(ingredient => addBlacklistIngredient(ingredient));
-        }
-
-        $('#search-button').on('click', function() {
-            var query = $('#search-input').val();
-            if (query.length >= 3) {
-                fetchRecipes(query);
->>>>>>> 88ebce42
             }
             #search-results-list {
                 margin-bottom: 0;
@@ -228,7 +192,6 @@
             blacklist.push($(this).data('ingredient'));
         });
 
-<<<<<<< HEAD
         $.ajax({
             url: '{% url "save_preferences" %}',
             method: 'POST',
@@ -242,16 +205,6 @@
             contentType: 'application/json',
             success: function(response) {
                 console.log('Preferences saved:', response);
-=======
-        $('#clear-all-blacklist').on('click', function() {
-            $('#blacklist-container').empty(); // Removes all blacklist tags
-        });
-
-        $('#new-blacklist-input').on('keyup', function(e) {
-            if (e.keyCode === 13) {  // Enter key
-                var ingredient = $(this).val().trim();
-                addBlacklistIngredient(ingredient);
->>>>>>> 88ebce42
             }
         });
     }
@@ -275,25 +228,28 @@
         var blacklist = [];
         $('.blacklist-tag').each(function() {
             blacklist.push($(this).data('ingredient'));
-        });
-
-<<<<<<< HEAD
+
         var whitelist = [];
         $('.whitelist-tag').each(function() {
             whitelist.push($(this).data('ingredient'));
-=======
-        // Add event listener for allergen buttons
-        $(document).on('click', '.dietary-restriction-btn', function(event) {
-            event.preventDefault();  // Prevent the default form submission behavior
-            const diet = $(this).data('diet');
-            addAllergens(diet);
-        });
-
-        // Prevent Enter key from triggering both actions
-        $('#search-form').on('submit', function(e) {
-            e.preventDefault();
->>>>>>> 88ebce42
-        });
+        });
+        });
+
+
+        function addAllergens(diet) {
+            const ingredients = dietBlacklists[diet] || [];
+            ingredients.forEach(ingredient => addBlacklistIngredient(ingredient));
+        }
+
+        $('#search-button').on('click', function() {
+            var query = $('#search-input').val();
+            if (query.length >= 3) {
+                fetchRecipes(query);
+            }
+        });
+
+
+
 
         // Add loading indicator
         if (!append) {
@@ -405,6 +361,15 @@
         savePreferences();
     });
 
+    $('#clear-all-blacklist').on('click', function() {
+        $('#blacklist-container').empty(); // Removes all blacklist tags
+    });
+
+    $('.dietary-restriction-btn').on('click', function() {
+        const diet = $(this).data('diet');
+        addAllergens(diet);
+    });
+
     $('.common-ingredient-btn').on('click', function() {
         var ingredient = $(this).data('ingredient');
         var mode = $('#quick-add-mode').prop('checked') ? 'whitelist' : 'blacklist';
