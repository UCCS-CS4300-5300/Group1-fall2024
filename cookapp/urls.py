--- conflicted
+++ resolved
@@ -32,16 +32,15 @@
     path('accounts/', include('django.contrib.auth.urls')),
     path('accounts/register/', views.registerPage, name='register_page'),
     path('logout/', views.logout_message, name='logout_message'),
-<<<<<<< HEAD
+    
+ 
+    # User reviews
+    path('reviews/', views.ReviewsView.as_view(), name='reviews'),
+
 
     # Simplified AI recipe generator
     path('simple-recipe-detail/', SimpleRecipeDetailView.as_view(), name='simple_recipe_detail'),
     path('redirect-to-detail/', RedirectToDetailView.as_view(), name='redirect_to_detail'),
-=======
-    
-    # User reviews
-    path('reviews/', views.ReviewsView.as_view(), name='reviews'),
->>>>>>> 20fce6ac
 
     # Favorite functionality
     path('recipe/<int:recipe_id>/toggle_favorite/', views.toggle_favorite, name='toggle_favorite'),
