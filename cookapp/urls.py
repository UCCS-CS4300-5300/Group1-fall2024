--- conflicted
+++ resolved
@@ -4,8 +4,6 @@
 urlpatterns = [
     path('', views.index, name='index'),
     path('search/', views.RecipeSearch.as_view(), name='recipe_search'),
-<<<<<<< HEAD
-=======
 
     # user auth
     path('accounts/login/', views.CustomLoginView.as_view(), name='login'),
@@ -21,5 +19,4 @@
     # accounts/ password_reset/done/ [name='password_reset_done']
     # accounts/ reset/<uidb64>/<token>/ [name='password_reset_confirm']
     # accounts/ reset/done/ [name='password_reset_complete']
->>>>>>> d97a23c2
 ]